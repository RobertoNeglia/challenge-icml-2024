--- conflicted
+++ resolved
@@ -32,7 +32,6 @@
 from modules.transforms.liftings.graph2simplicial.clique_lifting import (
     SimplicialCliqueLifting,
 )
-<<<<<<< HEAD
 from modules.transforms.liftings.graph2simplicial.eccentricity_lifting import (
     SimplicialEccentricityLifting,
 )
@@ -45,6 +44,9 @@
 from modules.transforms.liftings.graph2simplicial.vietoris_rips_lifting import (
     SimplicialVietorisRipsLifting,
 )
+from modules.transforms.liftings.pointcloud2hypergraph.mogmst_lifting import (
+    MoGMSTLifting,
+)
 from modules.transforms.liftings.pointcloud2hypergraph.voronoi_lifting import (
     VoronoiLifting,
 )
@@ -53,15 +55,9 @@
 )
 from modules.transforms.liftings.pointcloud2simplicial.delaunay_lifting import (
     DelaunayLifting,
-=======
-from modules.transforms.liftings.pointcloud2hypergraph.mogmst_lifting import (
-    MoGMSTLifting,
->>>>>>> 52c03a62
 )
 
 TRANSFORMS = {
-    # PointCloud -> Hypergraph
-    "MoGMSTLifting": MoGMSTLifting,
     # Graph -> Hypergraph
     "HypergraphKNNLifting": HypergraphKNNLifting,
     "HypergraphKernelLifting": HypergraphKernelLifting,
@@ -84,6 +80,7 @@
     "DelaunayLifting": DelaunayLifting,
     # Pointcloud -> Hypergraph
     "VoronoiLifting": VoronoiLifting,
+    "MoGMSTLifting": MoGMSTLifting,
     # Feature Liftings
     "ProjectionSum": ProjectionSum,
     # Data Manipulations
