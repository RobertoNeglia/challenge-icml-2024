--- conflicted
+++ resolved
@@ -38,7 +38,6 @@
 from modules.transforms.liftings.graph2simplicial.clique_lifting import (
     SimplicialCliqueLifting,
 )
-<<<<<<< HEAD
 from modules.transforms.liftings.graph2simplicial.eccentricity_lifting import (
     SimplicialEccentricityLifting,
 )
@@ -57,6 +56,9 @@
 from modules.transforms.liftings.pointcloud2hypergraph.mogmst_lifting import (
     MoGMSTLifting,
 )
+from modules.transforms.liftings.pointcloud2hypergraph.pointnet_lifting import (
+    PointNetLifting,
+)
 from modules.transforms.liftings.pointcloud2hypergraph.voronoi_lifting import (
     VoronoiLifting,
 )
@@ -65,10 +67,6 @@
 )
 from modules.transforms.liftings.pointcloud2simplicial.delaunay_lifting import (
     DelaunayLifting,
-=======
-from modules.transforms.liftings.pointcloud2hypergraph.pointnet_lifting import (
-    PointNetLifting,
->>>>>>> 7e3c6ae0
 )
 
 TRANSFORMS = {
@@ -87,7 +85,6 @@
     "SimplicialVietorisRipsLifting": SimplicialVietorisRipsLifting,
     # Graph -> Cell Complex
     "CellCycleLifting": CellCycleLifting,
-<<<<<<< HEAD
     # Graph -> Combinatorial Complex
     "CombinatorialRingCloseAtomsLifting": CombinatorialRingCloseAtomsLifting,
     "CurveLifting": CurveLifting,
@@ -98,12 +95,9 @@
     # Pointcloud -> Hypergraph
     "VoronoiLifting": VoronoiLifting,
     "MoGMSTLifting": MoGMSTLifting,
+    "PointNetLifting": PointNetLifting,
     # Hypergraph -> Combinatorial Complex
     "UniversalStrictLifting": UniversalStrictLifting,
-=======
-    # Point cloud -> Hypergraph
-    "PointNetLifting": PointNetLifting,
->>>>>>> 7e3c6ae0
     # Feature Liftings
     "ProjectionSum": ProjectionSum,
     # Data Manipulations
