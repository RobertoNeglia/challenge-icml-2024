import torch_geometric

from modules.transforms.data_manipulations.manipulations import (
    IdentityTransform,
    KeepOnlyConnectedComponent,
    NodeDegrees,
    NodeFeaturesToFloat,
    OneHotDegreeFeatures,
)
<<<<<<< HEAD
from modules.transforms.feature_liftings.feature_liftings import ProjectionSum
from modules.transforms.liftings.graph2cell.cycle_lifting import (
    CellCycleLifting,
)
from modules.transforms.liftings.graph2cell.discrete_configuration_complex_lifting import (
    DiscreteConfigurationComplexLifting,
)
from modules.transforms.liftings.graph2combinatorial.curve_lifting import (
    CurveLifting,
)
from modules.transforms.liftings.graph2combinatorial.ring_close_atoms_lifting import (
    CombinatorialRingCloseAtomsLifting,
)
from modules.transforms.liftings.graph2combinatorial.sp_lifting import (
    SimplicialPathsLifting,
)
from modules.transforms.liftings.graph2hypergraph.expander_graph_lifting import (
    ExpanderGraphLifting,
)
from modules.transforms.liftings.graph2hypergraph.forman_ricci_curvature_lifting import (
    HypergraphFormanRicciCurvatureLifting,
)
from modules.transforms.liftings.graph2hypergraph.kernel_lifting import (
    HypergraphKernelLifting,
)
=======
from modules.transforms.feature_liftings.feature_liftings import (
    ElementwiseMean,
    ProjectionSum,
)
from modules.transforms.liftings.graph2cell.cycle_lifting import CellCycleLifting
>>>>>>> b0bad784
from modules.transforms.liftings.graph2hypergraph.knn_lifting import (
    HypergraphKNNLifting,
)
from modules.transforms.liftings.graph2hypergraph.mapper_lifting import (
    MapperLifting,
)
from modules.transforms.liftings.graph2hypergraph.modularity_maximization_lifting import (
    ModularityMaximizationLifting,
)
from modules.transforms.liftings.graph2simplicial.clique_lifting import (
    SimplicialCliqueLifting,
)
<<<<<<< HEAD
from modules.transforms.liftings.graph2simplicial.dnd_lifting import (
    SimplicialDnDLifting,
)
from modules.transforms.liftings.graph2simplicial.eccentricity_lifting import (
    SimplicialEccentricityLifting,
)
from modules.transforms.liftings.graph2simplicial.graph_induced_lifting import (
    SimplicialGraphInducedLifting,
)
from modules.transforms.liftings.graph2simplicial.latentclique_lifting import (
    LatentCliqueLifting,
)
from modules.transforms.liftings.graph2simplicial.line_lifting import (
    SimplicialLineLifting,
)
from modules.transforms.liftings.graph2simplicial.vietoris_rips_lifting import (
    SimplicialVietorisRipsLifting,
)
from modules.transforms.liftings.hypergraph2combinatorial.universal_strict_lifting import (
    UniversalStrictLifting,
)
from modules.transforms.liftings.hypergraph2simplicial.heat_lifting import (
    HypergraphHeatLifting,
)
from modules.transforms.liftings.pointcloud2hypergraph.mogmst_lifting import (
    MoGMSTLifting,
)
from modules.transforms.liftings.pointcloud2hypergraph.pointnet_lifting import (
    PointNetLifting,
)
from modules.transforms.liftings.pointcloud2hypergraph.voronoi_lifting import (
    VoronoiLifting,
)
from modules.transforms.liftings.pointcloud2simplicial.alpha_complex_lifting import (
    AlphaComplexLifting,
)
from modules.transforms.liftings.pointcloud2simplicial.delaunay_lifting import (
    DelaunayLifting,
)
from modules.transforms.liftings.pointcloud2simplicial.random_flag_complex import (
    RandomFlagComplexLifting,
)
from modules.transforms.liftings.simplicial2combinatorial.coface_cc_lifting import (
    CofaceCCLifting,
=======
from modules.transforms.liftings.graph2simplicial.neighborhood_complex_lifting import (
    NeighborhoodComplexLifting,
>>>>>>> b0bad784
)

TRANSFORMS = {
    # Graph -> Hypergraph
    "HypergraphKNNLifting": HypergraphKNNLifting,
    "HypergraphKernelLifting": HypergraphKernelLifting,
    "ExpanderGraphLifting": ExpanderGraphLifting,
    "HypergraphFormanRicciCurvatureLifting": HypergraphFormanRicciCurvatureLifting,
    "MapperLifting": MapperLifting,
    "ModularityMaximizationLifting": ModularityMaximizationLifting,
    # Graph -> Simplicial Complex
    "SimplicialCliqueLifting": SimplicialCliqueLifting,
<<<<<<< HEAD
    "SimplicialEccentricityLifting": SimplicialEccentricityLifting,
    "SimplicialGraphInducedLifting": SimplicialGraphInducedLifting,
    "SimplicialLineLifting": SimplicialLineLifting,
    "SimplicialVietorisRipsLifting": SimplicialVietorisRipsLifting,
    "LatentCliqueLifting": LatentCliqueLifting,
    "SimplicialDnDLifting": SimplicialDnDLifting,
=======
    "NeighborhoodComplexLifting": NeighborhoodComplexLifting,
>>>>>>> b0bad784
    # Graph -> Cell Complex
    "CellCycleLifting": CellCycleLifting,
    "DiscreteConfigurationComplexLifting": DiscreteConfigurationComplexLifting,
    # Graph -> Combinatorial Complex
    "CombinatorialRingCloseAtomsLifting": CombinatorialRingCloseAtomsLifting,
    "CurveLifting": CurveLifting,
    "SimplicialPathsLifting": SimplicialPathsLifting,
    # Point Cloud -> Simplicial Complex,
    "AlphaComplexLifting": AlphaComplexLifting,
    # Point-cloud -> Simplicial Complex
    "DelaunayLifting": DelaunayLifting,
    "RandomFlagComplexLifting": RandomFlagComplexLifting,
    # Pointcloud -> Hypergraph
    "VoronoiLifting": VoronoiLifting,
    "MoGMSTLifting": MoGMSTLifting,
    "PointNetLifting": PointNetLifting,
    # Hypergraph -> Combinatorial Complex
    "UniversalStrictLifting": UniversalStrictLifting,
    # Hypergraph -> Simplicial Complex
    "HypergraphHeatLifting": HypergraphHeatLifting,
    # Simplicial Complex -> Combinatorial Complex
    "CofaceCCLifting": CofaceCCLifting,
    # Feature Liftings
    "ProjectionSum": ProjectionSum,
    "ElementwiseMean": ElementwiseMean,
    # Data Manipulations
    "Identity": IdentityTransform,
    "NodeDegrees": NodeDegrees,
    "OneHotDegreeFeatures": OneHotDegreeFeatures,
    "NodeFeaturesToFloat": NodeFeaturesToFloat,
    "KeepOnlyConnectedComponent": KeepOnlyConnectedComponent,
}


class DataTransform(torch_geometric.transforms.BaseTransform):
    """Abstract class that provides an interface to define a custom data lifting.

    Parameters
    ----------
    transform_name : str
        The name of the transform to be used.
    **kwargs : optional
        Additional arguments for the class.
    """

    def __init__(self, transform_name, **kwargs):
        super().__init__()

        kwargs["transform_name"] = transform_name
        self.parameters = kwargs

        self.transform = (
            TRANSFORMS[transform_name](**kwargs)
            if transform_name is not None
            else None
        )

    def forward(
        self, data: torch_geometric.data.Data
    ) -> torch_geometric.data.Data:
        """Forward pass of the lifting.

        Parameters
        ----------
        data : torch_geometric.data.Data
            The input data to be lifted.

        Returns
        -------
        transformed_data : torch_geometric.data.Data
            The lifted data.
        """
        return self.transform(data)


if __name__ == "__main__":
    _ = DataTransform()<|MERGE_RESOLUTION|>--- conflicted
+++ resolved
@@ -7,8 +7,10 @@
     NodeFeaturesToFloat,
     OneHotDegreeFeatures,
 )
-<<<<<<< HEAD
-from modules.transforms.feature_liftings.feature_liftings import ProjectionSum
+from modules.transforms.feature_liftings.feature_liftings import (
+    ElementwiseMean,
+    ProjectionSum,
+)
 from modules.transforms.liftings.graph2cell.cycle_lifting import (
     CellCycleLifting,
 )
@@ -33,13 +35,6 @@
 from modules.transforms.liftings.graph2hypergraph.kernel_lifting import (
     HypergraphKernelLifting,
 )
-=======
-from modules.transforms.feature_liftings.feature_liftings import (
-    ElementwiseMean,
-    ProjectionSum,
-)
-from modules.transforms.liftings.graph2cell.cycle_lifting import CellCycleLifting
->>>>>>> b0bad784
 from modules.transforms.liftings.graph2hypergraph.knn_lifting import (
     HypergraphKNNLifting,
 )
@@ -52,7 +47,6 @@
 from modules.transforms.liftings.graph2simplicial.clique_lifting import (
     SimplicialCliqueLifting,
 )
-<<<<<<< HEAD
 from modules.transforms.liftings.graph2simplicial.dnd_lifting import (
     SimplicialDnDLifting,
 )
@@ -67,6 +61,9 @@
 )
 from modules.transforms.liftings.graph2simplicial.line_lifting import (
     SimplicialLineLifting,
+)
+from modules.transforms.liftings.graph2simplicial.neighborhood_complex_lifting import (
+    NeighborhoodComplexLifting,
 )
 from modules.transforms.liftings.graph2simplicial.vietoris_rips_lifting import (
     SimplicialVietorisRipsLifting,
@@ -97,10 +94,6 @@
 )
 from modules.transforms.liftings.simplicial2combinatorial.coface_cc_lifting import (
     CofaceCCLifting,
-=======
-from modules.transforms.liftings.graph2simplicial.neighborhood_complex_lifting import (
-    NeighborhoodComplexLifting,
->>>>>>> b0bad784
 )
 
 TRANSFORMS = {
@@ -113,16 +106,13 @@
     "ModularityMaximizationLifting": ModularityMaximizationLifting,
     # Graph -> Simplicial Complex
     "SimplicialCliqueLifting": SimplicialCliqueLifting,
-<<<<<<< HEAD
     "SimplicialEccentricityLifting": SimplicialEccentricityLifting,
     "SimplicialGraphInducedLifting": SimplicialGraphInducedLifting,
     "SimplicialLineLifting": SimplicialLineLifting,
     "SimplicialVietorisRipsLifting": SimplicialVietorisRipsLifting,
     "LatentCliqueLifting": LatentCliqueLifting,
     "SimplicialDnDLifting": SimplicialDnDLifting,
-=======
     "NeighborhoodComplexLifting": NeighborhoodComplexLifting,
->>>>>>> b0bad784
     # Graph -> Cell Complex
     "CellCycleLifting": CellCycleLifting,
     "DiscreteConfigurationComplexLifting": DiscreteConfigurationComplexLifting,
