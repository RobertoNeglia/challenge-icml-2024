import torch_geometric

from modules.transforms.data_manipulations.manipulations import (
    IdentityTransform,
    KeepOnlyConnectedComponent,
    NodeDegrees,
    NodeFeaturesToFloat,
    OneHotDegreeFeatures,
)
from modules.transforms.feature_liftings.feature_liftings import ProjectionSum
from modules.transforms.liftings.graph2cell.cycle_lifting import (
    CellCycleLifting,
)
from modules.transforms.liftings.graph2combinatorial.curve_lifting import (
    CurveLifting,
)
from modules.transforms.liftings.graph2combinatorial.ring_close_atoms_lifting import (
    CombinatorialRingCloseAtomsLifting,
)
from modules.transforms.liftings.graph2hypergraph.expander_graph_lifting import (
    ExpanderGraphLifting,
)
from modules.transforms.liftings.graph2hypergraph.forman_ricci_curvature_lifting import (
    HypergraphFormanRicciCurvatureLifting,
)
from modules.transforms.liftings.graph2hypergraph.kernel_lifting import (
    HypergraphKernelLifting,
)
from modules.transforms.liftings.graph2hypergraph.knn_lifting import (
    HypergraphKNNLifting,
)
<<<<<<< HEAD
from modules.transforms.liftings.graph2hypergraph.mapper_lifting import (
    MapperLifting,
=======
from modules.transforms.liftings.graph2hypergraph.modularity_maximization_lifting import (
    ModularityMaximizationLifting,
>>>>>>> 51b690a4
)
from modules.transforms.liftings.graph2simplicial.clique_lifting import (
    SimplicialCliqueLifting,
)
from modules.transforms.liftings.graph2simplicial.eccentricity_lifting import (
    SimplicialEccentricityLifting,
)
from modules.transforms.liftings.graph2simplicial.graph_induced_lifting import (
    SimplicialGraphInducedLifting,
)
from modules.transforms.liftings.graph2simplicial.line_lifting import (
    SimplicialLineLifting,
)
from modules.transforms.liftings.graph2simplicial.vietoris_rips_lifting import (
    SimplicialVietorisRipsLifting,
)
from modules.transforms.liftings.hypergraph2combinatorial.universal_strict_lifting import (
    UniversalStrictLifting,
)
from modules.transforms.liftings.pointcloud2hypergraph.mogmst_lifting import (
    MoGMSTLifting,
)
from modules.transforms.liftings.pointcloud2hypergraph.voronoi_lifting import (
    VoronoiLifting,
)
from modules.transforms.liftings.pointcloud2simplicial.alpha_complex_lifting import (
    AlphaComplexLifting,
)
from modules.transforms.liftings.pointcloud2simplicial.delaunay_lifting import (
    DelaunayLifting,
)

TRANSFORMS = {
    # Graph -> Hypergraph
    "HypergraphKNNLifting": HypergraphKNNLifting,
<<<<<<< HEAD
    "HypergraphKernelLifting": HypergraphKernelLifting,
    "ExpanderGraphLifting": ExpanderGraphLifting,
    "HypergraphFormanRicciCurvatureLifting": HypergraphFormanRicciCurvatureLifting,
    "MapperLifting": MapperLifting,
=======
    "ModularityMaximizationLifting": ModularityMaximizationLifting,
>>>>>>> 51b690a4
    # Graph -> Simplicial Complex
    "SimplicialCliqueLifting": SimplicialCliqueLifting,
    "SimplicialEccentricityLifting": SimplicialEccentricityLifting,
    "SimplicialGraphInducedLifting": SimplicialGraphInducedLifting,
    "SimplicialLineLifting": SimplicialLineLifting,
    "SimplicialVietorisRipsLifting": SimplicialVietorisRipsLifting,
    # Graph -> Cell Complex
    "CellCycleLifting": CellCycleLifting,
    # Graph -> Combinatorial Complex
    "CombinatorialRingCloseAtomsLifting": CombinatorialRingCloseAtomsLifting,
    "CurveLifting": CurveLifting,
    # Point Cloud -> Simplicial Complex,
    "AlphaComplexLifting": AlphaComplexLifting,
    # Point-cloud -> Simplicial Complex
    "DelaunayLifting": DelaunayLifting,
    # Pointcloud -> Hypergraph
    "VoronoiLifting": VoronoiLifting,
    "MoGMSTLifting": MoGMSTLifting,
    # Hypergraph -> Combinatorial Complex
    "UniversalStrictLifting": UniversalStrictLifting,
    # Feature Liftings
    "ProjectionSum": ProjectionSum,
    # Data Manipulations
    "Identity": IdentityTransform,
    "NodeDegrees": NodeDegrees,
    "OneHotDegreeFeatures": OneHotDegreeFeatures,
    "NodeFeaturesToFloat": NodeFeaturesToFloat,
    "KeepOnlyConnectedComponent": KeepOnlyConnectedComponent,
}


class DataTransform(torch_geometric.transforms.BaseTransform):
    """Abstract class that provides an interface to define a custom data lifting.

    Parameters
    ----------
    transform_name : str
        The name of the transform to be used.
    **kwargs : optional
        Additional arguments for the class.
    """

    def __init__(self, transform_name, **kwargs):
        super().__init__()

        kwargs["transform_name"] = transform_name
        self.parameters = kwargs

        self.transform = (
            TRANSFORMS[transform_name](**kwargs)
            if transform_name is not None
            else None
        )

    def forward(
        self, data: torch_geometric.data.Data
    ) -> torch_geometric.data.Data:
        """Forward pass of the lifting.

        Parameters
        ----------
        data : torch_geometric.data.Data
            The input data to be lifted.

        Returns
        -------
        transformed_data : torch_geometric.data.Data
            The lifted data.
        """
        return self.transform(data)


if __name__ == "__main__":
    _ = DataTransform()<|MERGE_RESOLUTION|>--- conflicted
+++ resolved
@@ -29,13 +29,11 @@
 from modules.transforms.liftings.graph2hypergraph.knn_lifting import (
     HypergraphKNNLifting,
 )
-<<<<<<< HEAD
 from modules.transforms.liftings.graph2hypergraph.mapper_lifting import (
     MapperLifting,
-=======
+)
 from modules.transforms.liftings.graph2hypergraph.modularity_maximization_lifting import (
     ModularityMaximizationLifting,
->>>>>>> 51b690a4
 )
 from modules.transforms.liftings.graph2simplicial.clique_lifting import (
     SimplicialCliqueLifting,
@@ -71,14 +69,11 @@
 TRANSFORMS = {
     # Graph -> Hypergraph
     "HypergraphKNNLifting": HypergraphKNNLifting,
-<<<<<<< HEAD
     "HypergraphKernelLifting": HypergraphKernelLifting,
     "ExpanderGraphLifting": ExpanderGraphLifting,
     "HypergraphFormanRicciCurvatureLifting": HypergraphFormanRicciCurvatureLifting,
     "MapperLifting": MapperLifting,
-=======
     "ModularityMaximizationLifting": ModularityMaximizationLifting,
->>>>>>> 51b690a4
     # Graph -> Simplicial Complex
     "SimplicialCliqueLifting": SimplicialCliqueLifting,
     "SimplicialEccentricityLifting": SimplicialEccentricityLifting,
