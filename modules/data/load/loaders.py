--- conflicted
+++ resolved
@@ -21,15 +21,12 @@
     load_gudhi_dataset,
     load_hypergraph_pickle_dataset,
     load_manual_graph,
-<<<<<<< HEAD
     load_manual_mol,
     load_manual_points,
     load_point_cloud,
     load_pointcloud_dataset,
     load_random_points,
-=======
     load_random_shape_point_cloud,
->>>>>>> 52c03a62
     load_simplicial_dataset,
 )
 
@@ -252,7 +249,6 @@
 
 
 class PointCloudLoader(AbstractLoader):
-<<<<<<< HEAD
     r"""Loader for point cloud datasets.
 
     Parameters
@@ -277,20 +273,6 @@
         super().__init__(parameters)
         self.parameters = parameters
 
-    def load(self) -> torch_geometric.data.Dataset:
-        r"""Load point cloud dataset.
-=======
-    r"""Loader for point-cloud dataset.
-
-    Parameters
-    ----------
-    parameters: DictConfig
-        Configuration parameters
-    """
-
-    def __init__(self, parameters: DictConfig):
-        super().__init__(parameters)
-
         if "data_name" not in self.cfg:
             self.cfg["data_name"] = "shapes"
             if "num_points" not in self.cfg:
@@ -304,18 +286,16 @@
 
     def load(self) -> torch_geometric.data.Dataset:
         r"""Load point-cloud dataset.
->>>>>>> 52c03a62
-
-        Parameters
-        ----------
-        None
-
-        Returns
-        -------
-        torch_geometric.data.Dataset
-            torch_geometric.data.Dataset object containing the loaded data.
-        """
-<<<<<<< HEAD
+
+        Parameters
+        ----------
+        None
+
+        Returns
+        -------
+        torch_geometric.data.Dataset
+            torch_geometric.data.Dataset object containing the loaded data.
+        """
         # Define the path to the data directory
         root_folder = rootutils.find_root()
         root_data_dir = os.path.join(root_folder, self.parameters["data_dir"])
@@ -347,16 +327,14 @@
                 root_folder, self.parameters["data_dir"]
             )
             data = load_pointcloud_dataset(self.parameters)
+        elif self.parameters.data_name == "shapes":
+            data = load_random_shape_point_cloud(
+                num_points=self.parameters["num_points"],
+                num_classes=self.parameters["num_classes"],
+            )
         else:
             raise NotImplementedError(
                 f"Dataset {self.parameters.data_name} not implemented"
             )
 
-        return CustomDataset([data], self.data_dir)
-=======
-        if self.cfg["data_name"] == "shapes":
-            return load_random_shape_point_cloud(
-                num_points=self.cfg["num_points"], num_classes=self.cfg["num_classes"]
-            )
-        return None
->>>>>>> 52c03a62
+        return CustomDataset([data], self.data_dir)