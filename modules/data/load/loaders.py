import os

import numpy as np
import rootutils
import torch_geometric
from omegaconf import DictConfig

# silent RDKit warnings
from rdkit import Chem, RDLogger

from modules.data.load.base import AbstractLoader
from modules.data.utils.concat2geometric_dataset import (
    ConcatToGeometricDataset,
)
from modules.data.utils.custom_dataset import CustomDataset
from modules.data.utils.utils import (
    load_cell_complex_dataset,
    load_hypergraph_pickle_dataset,
    load_manual_graph,
<<<<<<< HEAD
    load_point_cloud,
=======
    load_manual_mol,
>>>>>>> f3193bce
    load_simplicial_dataset,
)

RDLogger.DisableLog("rdApp.*")


class GraphLoader(AbstractLoader):
    r"""Loader for graph datasets.

    Parameters
    ----------
    parameters : DictConfig
        Configuration parameters.
    """

    def __init__(self, parameters: DictConfig):
        super().__init__(parameters)
        self.parameters = parameters

    def is_valid_smiles(self, smiles):
        """Check if a SMILES string is valid using RDKit."""
        mol = Chem.MolFromSmiles(smiles)
        return mol is not None

    def filter_qm9_dataset(self, dataset):
        """Filter the QM9 dataset to remove invalid SMILES strings."""
        return [data for data in dataset if self.is_valid_smiles(data.smiles)]

    def load(self) -> torch_geometric.data.Dataset:
        r"""Load graph dataset.

        Parameters
        ----------
        None

        Returns
        -------
        torch_geometric.data.Dataset
            torch_geometric.data.Dataset object containing the loaded data.
        """
        # Define the path to the data directory
        root_folder = rootutils.find_root()
        root_data_dir = os.path.join(root_folder, self.parameters["data_dir"])

        self.data_dir = os.path.join(
            root_data_dir, self.parameters["data_name"]
        )
        if (
            self.parameters.data_name.lower() in ["cora", "citeseer", "pubmed"]
            and self.parameters.data_type == "cocitation"
        ):
            dataset = torch_geometric.datasets.Planetoid(
                root=root_data_dir,
                name=self.parameters["data_name"],
            )

        elif self.parameters.data_name in [
            "MUTAG",
            "ENZYMES",
            "PROTEINS",
            "COLLAB",
            "IMDB-BINARY",
            "IMDB-MULTI",
            "REDDIT-BINARY",
            "NCI1",
            "NCI109",
        ]:
            dataset = torch_geometric.datasets.TUDataset(
                root=root_data_dir,
                name=self.parameters["data_name"],
                use_node_attr=False,
            )

        elif self.parameters.data_name in ["ZINC", "AQSOL"]:
            datasets = []
            for split in ["train", "val", "test"]:
                if self.parameters.data_name == "ZINC":
                    datasets.append(
                        torch_geometric.datasets.ZINC(
                            root=root_data_dir,
                            subset=True,
                            split=split,
                        )
                    )
                elif self.parameters.data_name == "AQSOL":
                    datasets.append(
                        torch_geometric.datasets.AQSOL(
                            root=root_data_dir,
                            split=split,
                        )
                    )
            # The splits are predefined
            # Extract and prepare split_idx
            split_idx = {"train": np.arange(len(datasets[0]))}
            split_idx["valid"] = np.arange(
                len(datasets[0]), len(datasets[0]) + len(datasets[1])
            )
            split_idx["test"] = np.arange(
                len(datasets[0]) + len(datasets[1]),
                len(datasets[0]) + len(datasets[1]) + len(datasets[2]),
            )
            # Join dataset to process it
            dataset = datasets[0] + datasets[1] + datasets[2]
            dataset = ConcatToGeometricDataset(dataset)

        elif self.parameters.data_name == "QM9":
            dataset = torch_geometric.datasets.QM9(root=root_data_dir)
            # Filter the QM9 dataset to remove invalid SMILES strings
            valid_dataset = self.filter_qm9_dataset(dataset)
            dataset = CustomDataset(valid_dataset, self.data_dir)

        elif self.parameters.data_name in ["manual"]:
            data = load_manual_graph()
            dataset = CustomDataset([data], self.data_dir)

        elif self.parameters.data_name in ["manual_rings"]:
            data = load_manual_mol()
            dataset = CustomDataset([data], self.data_dir)

        else:
            raise NotImplementedError(
                f"Dataset {self.parameters.data_name} not implemented"
            )

        return dataset


class CellComplexLoader(AbstractLoader):
    r"""Loader for cell complex datasets.

    Parameters
    ----------
    parameters : DictConfig
        Configuration parameters.
    """

    def __init__(self, parameters: DictConfig):
        super().__init__(parameters)
        self.parameters = parameters

    def load(
        self,
    ) -> torch_geometric.data.Dataset:
        r"""Load cell complex dataset.

        Parameters
        ----------
        None

        Returns
        -------
        torch_geometric.data.Dataset
            torch_geometric.data.Dataset object containing the loaded data.
        """
        return load_cell_complex_dataset(self.parameters)


class SimplicialLoader(AbstractLoader):
    r"""Loader for simplicial datasets.

    Parameters
    ----------
    parameters : DictConfig
        Configuration parameters.
    """

    def __init__(self, parameters: DictConfig):
        super().__init__(parameters)
        self.parameters = parameters

    def load(
        self,
    ) -> torch_geometric.data.Dataset:
        r"""Load simplicial dataset.

        Parameters
        ----------
        None

        Returns
        -------
        torch_geometric.data.Dataset
            torch_geometric.data.Dataset object containing the loaded data.
        """
        return load_simplicial_dataset(self.parameters)


class HypergraphLoader(AbstractLoader):
    r"""Loader for hypergraph datasets.

    Parameters
    ----------
    parameters : DictConfig
        Configuration parameters.
    """

    def __init__(self, parameters: DictConfig):
        super().__init__(parameters)
        self.parameters = parameters

    def load(
        self,
    ) -> torch_geometric.data.Dataset:
        r"""Load hypergraph dataset.

        Parameters
        ----------
        None

        Returns
        -------
        torch_geometric.data.Dataset
            torch_geometric.data.Dataset object containing the loaded data.
        """
        return load_hypergraph_pickle_dataset(self.parameters)


class PointCloudLoader(AbstractLoader):
    r"""Loader for point-cloud dataset.
    Parameters
    ----------
    parameters: DictConfig
        Configuration parameters
    """

    def __init__(self, parameters: DictConfig):
        super().__init__(parameters)
        self.parameters = parameters
        self.data_dir = self.parameters["data_dir"]
        if "num_classes" not in self.cfg:
            self.cfg["num_classes"] = 2

    def load(self) -> torch_geometric.data.Dataset:
        r"""Load point-cloud dataset.
        Parameters
        ----------
        None
        Returns
        -------
        torch_geometric.data.Dataset
            torch_geometric.data.Dataset object containing the loaded data.
        """
        data = load_point_cloud(
            num_classes=self.cfg["num_classes"], num_points=self.cfg["num_points"]
        )
        return CustomDataset([data], self.cfg["data_dir"])<|MERGE_RESOLUTION|>--- conflicted
+++ resolved
@@ -17,11 +17,8 @@
     load_cell_complex_dataset,
     load_hypergraph_pickle_dataset,
     load_manual_graph,
-<<<<<<< HEAD
     load_point_cloud,
-=======
     load_manual_mol,
->>>>>>> f3193bce
     load_simplicial_dataset,
 )
 
