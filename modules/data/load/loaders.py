--- conflicted
+++ resolved
@@ -21,14 +21,11 @@
     load_gudhi_dataset,
     load_hypergraph_pickle_dataset,
     load_manual_graph,
-<<<<<<< HEAD
     load_manual_mol,
     load_manual_points,
     load_point_cloud,
+    load_pointcloud_dataset,
     load_random_points,
-=======
-    load_pointcloud_dataset,
->>>>>>> 12f9a1a2
     load_simplicial_dataset,
 )
 
@@ -257,7 +254,6 @@
     ----------
     parameters : DictConfig
         Configuration parameters.
-<<<<<<< HEAD
     feature_generator: Optional[Callable[[torch.Tensor], torch.Tensor]]
         Function to generate the dataset features. If None, no features added.
     target_generator: Optional[Callable[[torch.Tensor], torch.Tensor]]
@@ -277,27 +273,12 @@
         self.parameters = parameters
 
     def load(self) -> torch_geometric.data.Dataset:
-=======
-    """
-
-    def __init__(self, parameters: DictConfig):
-        super().__init__(parameters)
-        self.parameters = parameters
-
-    def load(
-        self,
-    ) -> torch_geometric.data.Dataset:
->>>>>>> 12f9a1a2
         r"""Load point cloud dataset.
 
         Parameters
         ----------
         None
 
-<<<<<<< HEAD
-
-=======
->>>>>>> 12f9a1a2
         Returns
         -------
         torch_geometric.data.Dataset
@@ -305,7 +286,6 @@
         """
         # Define the path to the data directory
         root_folder = rootutils.find_root()
-<<<<<<< HEAD
         root_data_dir = os.path.join(root_folder, self.parameters["data_dir"])
         self.data_dir = os.path.join(
             root_data_dir, self.parameters["data_name"]
@@ -336,8 +316,8 @@
             )
 
         return CustomDataset([data], self.data_dir)
-=======
         self.data_dir = os.path.join(root_folder, self.parameters["data_dir"])
 
-        return CustomDataset([load_pointcloud_dataset(self.parameters)], self.data_dir)
->>>>>>> 12f9a1a2
+        return CustomDataset(
+            [load_pointcloud_dataset(self.parameters)], self.data_dir
+        )