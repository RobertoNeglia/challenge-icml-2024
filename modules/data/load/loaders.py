import os
from collections.abc import Callable

import numpy as np
import rootutils
import torch
import torch_geometric
from omegaconf import DictConfig

# silent RDKit warnings
from rdkit import Chem, RDLogger

from modules.data.load.base import AbstractLoader
from modules.data.utils.concat2geometric_dataset import (
    ConcatToGeometricDataset,
)
from modules.data.utils.custom_dataset import CustomDataset
from modules.data.utils.utils import (
    load_cell_complex_dataset,
    load_gudhi_dataset,
    load_hypergraph_pickle_dataset,
    load_manual_graph,
<<<<<<< HEAD
    load_manual_points,
    load_random_points,
=======
    load_manual_mol,
    load_point_cloud,
>>>>>>> 95bb0031
    load_simplicial_dataset,
)

RDLogger.DisableLog("rdApp.*")


class GraphLoader(AbstractLoader):
    r"""Loader for graph datasets.

    Parameters
    ----------
    parameters : DictConfig
        Configuration parameters.
    """

    def __init__(self, parameters: DictConfig):
        super().__init__(parameters)
        self.parameters = parameters

    def is_valid_smiles(self, smiles):
        """Check if a SMILES string is valid using RDKit."""
        mol = Chem.MolFromSmiles(smiles)
        return mol is not None

    def filter_qm9_dataset(self, dataset):
        """Filter the QM9 dataset to remove invalid SMILES strings."""
        return [data for data in dataset if self.is_valid_smiles(data.smiles)]

    def load(self) -> torch_geometric.data.Dataset:
        r"""Load graph dataset.

        Parameters
        ----------
        None

        Returns
        -------
        torch_geometric.data.Dataset
            torch_geometric.data.Dataset object containing the loaded data.
        """
        # Define the path to the data directory
        root_folder = rootutils.find_root()
        root_data_dir = os.path.join(root_folder, self.parameters["data_dir"])

        self.data_dir = os.path.join(
            root_data_dir, self.parameters["data_name"]
        )
        if (
            self.parameters.data_name.lower() in ["cora", "citeseer", "pubmed"]
            and self.parameters.data_type == "cocitation"
        ):
            dataset = torch_geometric.datasets.Planetoid(
                root=root_data_dir,
                name=self.parameters["data_name"],
            )

        elif self.parameters.data_name in [
            "MUTAG",
            "ENZYMES",
            "PROTEINS",
            "COLLAB",
            "IMDB-BINARY",
            "IMDB-MULTI",
            "REDDIT-BINARY",
            "NCI1",
            "NCI109",
        ]:
            dataset = torch_geometric.datasets.TUDataset(
                root=root_data_dir,
                name=self.parameters["data_name"],
                use_node_attr=False,
            )

        elif self.parameters.data_name in ["ZINC", "AQSOL"]:
            datasets = []
            for split in ["train", "val", "test"]:
                if self.parameters.data_name == "ZINC":
                    datasets.append(
                        torch_geometric.datasets.ZINC(
                            root=root_data_dir,
                            subset=True,
                            split=split,
                        )
                    )
                elif self.parameters.data_name == "AQSOL":
                    datasets.append(
                        torch_geometric.datasets.AQSOL(
                            root=root_data_dir,
                            split=split,
                        )
                    )
            # The splits are predefined
            # Extract and prepare split_idx
            split_idx = {"train": np.arange(len(datasets[0]))}
            split_idx["valid"] = np.arange(
                len(datasets[0]), len(datasets[0]) + len(datasets[1])
            )
            split_idx["test"] = np.arange(
                len(datasets[0]) + len(datasets[1]),
                len(datasets[0]) + len(datasets[1]) + len(datasets[2]),
            )
            # Join dataset to process it
            dataset = datasets[0] + datasets[1] + datasets[2]
            dataset = ConcatToGeometricDataset(dataset)

        elif self.parameters.data_name == "QM9":
            dataset = torch_geometric.datasets.QM9(root=root_data_dir)
            # Filter the QM9 dataset to remove invalid SMILES strings
            valid_dataset = self.filter_qm9_dataset(dataset)
            dataset = CustomDataset(valid_dataset, self.data_dir)

        elif self.parameters.data_name in ["manual"]:
            data = load_manual_graph()
            dataset = CustomDataset([data], self.data_dir)

        elif self.parameters.data_name in ["manual_rings"]:
            data = load_manual_mol()
            dataset = CustomDataset([data], self.data_dir)

        else:
            raise NotImplementedError(
                f"Dataset {self.parameters.data_name} not implemented"
            )

        return dataset


class CellComplexLoader(AbstractLoader):
    r"""Loader for cell complex datasets.

    Parameters
    ----------
    parameters : DictConfig
        Configuration parameters.
    """

    def __init__(self, parameters: DictConfig):
        super().__init__(parameters)
        self.parameters = parameters

    def load(
        self,
    ) -> torch_geometric.data.Dataset:
        r"""Load cell complex dataset.

        Parameters
        ----------
        None

        Returns
        -------
        torch_geometric.data.Dataset
            torch_geometric.data.Dataset object containing the loaded data.
        """
        return load_cell_complex_dataset(self.parameters)


class SimplicialLoader(AbstractLoader):
    r"""Loader for simplicial datasets.

    Parameters
    ----------
    parameters : DictConfig
        Configuration parameters.
    """

    def __init__(self, parameters: DictConfig):
        super().__init__(parameters)
        self.parameters = parameters

    def load(
        self,
    ) -> torch_geometric.data.Dataset:
        r"""Load simplicial dataset.

        Parameters
        ----------
        None

        Returns
        -------
        torch_geometric.data.Dataset
            torch_geometric.data.Dataset object containing the loaded data.
        """
        return load_simplicial_dataset(self.parameters)


class HypergraphLoader(AbstractLoader):
    r"""Loader for hypergraph datasets.

    Parameters
    ----------
    parameters : DictConfig
        Configuration parameters.
    """

    def __init__(self, parameters: DictConfig):
        super().__init__(parameters)
        self.parameters = parameters

    def load(
        self,
    ) -> torch_geometric.data.Dataset:
        r"""Load hypergraph dataset.

        Parameters
        ----------
        None

        Returns
        -------
        torch_geometric.data.Dataset
            torch_geometric.data.Dataset object containing the loaded data.
        """
        return load_hypergraph_pickle_dataset(self.parameters)


class PointCloudLoader(AbstractLoader):
<<<<<<< HEAD
    r"""Loader for point cloud datasets.

    Parameters
    ----------
    parameters : DictConfig
        Configuration parameters.
    feature_generator: Optional[Callable[[torch.Tensor], torch.Tensor]]
        Function to generate the dataset features. If None, no features added.
    target_generator: Optional[Callable[[torch.Tensor], torch.Tensor]]
        Function to generate the target variable. If None, no target added.
    """

    def __init__(
        self,
        parameters: DictConfig,
        feature_generator: Callable[[torch.Tensor], torch.Tensor] | None = None,
        target_generator: Callable[[torch.Tensor], torch.Tensor] | None = None,
    ):
        self.feature_generator = feature_generator
        self.target_generator = target_generator
        super().__init__(parameters)
        self.parameters = parameters

    def load(self) -> torch_geometric.data.Dataset:
        r"""Load point cloud dataset.

        Parameters
        ----------
        None

=======
    r"""Loader for point-cloud dataset.
    Parameters
    ----------
    parameters: DictConfig
        Configuration parameters
    """

    def __init__(self, parameters: DictConfig):
        super().__init__(parameters)
        self.parameters = parameters
        self.data_dir = self.parameters["data_dir"]
        if "num_classes" not in self.cfg:
            self.cfg["num_classes"] = 2

    def load(self) -> torch_geometric.data.Dataset:
        r"""Load point-cloud dataset.
        Parameters
        ----------
        None
>>>>>>> 95bb0031
        Returns
        -------
        torch_geometric.data.Dataset
            torch_geometric.data.Dataset object containing the loaded data.
        """
<<<<<<< HEAD
        # Define the path to the data directory
        root_folder = rootutils.find_root()
        root_data_dir = os.path.join(root_folder, self.parameters["data_dir"])
        self.data_dir = os.path.join(root_data_dir, self.parameters["data_name"])

        if self.parameters.data_name.startswith("gudhi_"):
            data = load_gudhi_dataset(
                self.parameters,
                feature_generator=self.feature_generator,
                target_generator=self.target_generator,
            )
        elif self.parameters.data_name == "random_points":
            data = load_random_points(
                dim=self.parameters["dim"],
                num_classes=self.parameters["num_classes"],
                num_samples=self.parameters["num_samples"],
            )
        elif self.parameters.data_name == "manual_points":
            data = load_manual_points()
        else:
            raise NotImplementedError(
                f"Dataset {self.parameters.data_name} not implemented"
            )

        return CustomDataset([data], self.data_dir)
=======
        data = load_point_cloud(
            num_classes=self.cfg["num_classes"],
            num_points=self.cfg["num_points"],
        )
        return CustomDataset([data], self.cfg["data_dir"])
>>>>>>> 95bb0031
<|MERGE_RESOLUTION|>--- conflicted
+++ resolved
@@ -20,13 +20,10 @@
     load_gudhi_dataset,
     load_hypergraph_pickle_dataset,
     load_manual_graph,
-<<<<<<< HEAD
     load_manual_points,
     load_random_points,
-=======
     load_manual_mol,
     load_point_cloud,
->>>>>>> 95bb0031
     load_simplicial_dataset,
 )
 
@@ -245,7 +242,6 @@
 
 
 class PointCloudLoader(AbstractLoader):
-<<<<<<< HEAD
     r"""Loader for point cloud datasets.
 
     Parameters
@@ -276,33 +272,12 @@
         ----------
         None
 
-=======
-    r"""Loader for point-cloud dataset.
-    Parameters
-    ----------
-    parameters: DictConfig
-        Configuration parameters
-    """
-
-    def __init__(self, parameters: DictConfig):
-        super().__init__(parameters)
-        self.parameters = parameters
-        self.data_dir = self.parameters["data_dir"]
-        if "num_classes" not in self.cfg:
-            self.cfg["num_classes"] = 2
-
-    def load(self) -> torch_geometric.data.Dataset:
-        r"""Load point-cloud dataset.
-        Parameters
-        ----------
-        None
->>>>>>> 95bb0031
-        Returns
-        -------
-        torch_geometric.data.Dataset
-            torch_geometric.data.Dataset object containing the loaded data.
-        """
-<<<<<<< HEAD
+
+        Returns
+        -------
+        torch_geometric.data.Dataset
+            torch_geometric.data.Dataset object containing the loaded data.
+        """
         # Define the path to the data directory
         root_folder = rootutils.find_root()
         root_data_dir = os.path.join(root_folder, self.parameters["data_dir"])
@@ -327,11 +302,4 @@
                 f"Dataset {self.parameters.data_name} not implemented"
             )
 
-        return CustomDataset([data], self.data_dir)
-=======
-        data = load_point_cloud(
-            num_classes=self.cfg["num_classes"],
-            num_points=self.cfg["num_points"],
-        )
-        return CustomDataset([data], self.cfg["data_dir"])
->>>>>>> 95bb0031
+        return CustomDataset([data], self.data_dir)