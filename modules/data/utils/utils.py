--- conflicted
+++ resolved
@@ -2,11 +2,8 @@
 import os
 import os.path as osp
 import pickle
-<<<<<<< HEAD
 from collections.abc import Callable
-=======
 from urllib.request import urlretrieve
->>>>>>> 7e3c6ae0
 
 import networkx as nx
 import numpy as np
@@ -107,7 +104,6 @@
                 )
             except ValueError:  # noqa: PERF203
                 if connectivity_info == "incidence":
-<<<<<<< HEAD
                     connectivity[f"{connectivity_info}_{rank_idx}"] = (
                         generate_zero_sparse_connectivity(
                             m=practical_shape[rank_idx - 1],
@@ -120,18 +116,6 @@
                             m=practical_shape[rank_idx],
                             n=practical_shape[rank_idx],
                         )
-=======
-                    connectivity[
-                        f"{connectivity_info}_{rank_idx}"
-                    ] = generate_zero_sparse_connectivity(
-                        m=practical_shape[rank_idx - 1], n=practical_shape[rank_idx]
-                    )
-                else:
-                    connectivity[
-                        f"{connectivity_info}_{rank_idx}"
-                    ] = generate_zero_sparse_connectivity(
-                        m=practical_shape[rank_idx], n=practical_shape[rank_idx]
->>>>>>> 7e3c6ae0
                     )
     connectivity["shape"] = practical_shape
     return connectivity
