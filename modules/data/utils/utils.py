--- conflicted
+++ resolved
@@ -108,7 +108,6 @@
                 )
             except ValueError:  # noqa: PERF203
                 if connectivity_info == "incidence":
-<<<<<<< HEAD
                     connectivity[f"{connectivity_info}_{rank_idx}"] = (
                         generate_zero_sparse_connectivity(
                             m=practical_shape[rank_idx - 1],
@@ -121,18 +120,6 @@
                             m=practical_shape[rank_idx],
                             n=practical_shape[rank_idx],
                         )
-=======
-                    connectivity[
-                        f"{connectivity_info}_{rank_idx}"
-                    ] = generate_zero_sparse_connectivity(
-                        m=practical_shape[rank_idx - 1], n=practical_shape[rank_idx]
-                    )
-                else:
-                    connectivity[
-                        f"{connectivity_info}_{rank_idx}"
-                    ] = generate_zero_sparse_connectivity(
-                        m=practical_shape[rank_idx], n=practical_shape[rank_idx]
->>>>>>> 9591c92d
                     )
     connectivity["shape"] = practical_shape
     return connectivity
@@ -538,7 +525,6 @@
     )
 
 
-<<<<<<< HEAD
 def load_k4_graph() -> torch_geometric.data.Data:
     """K_4 is a complete graph with 4 vertices."""
     vertices = [i for i in range(4)]
@@ -985,7 +971,8 @@
         max_dim=cfg.get("max_dim", 2),
         # x_hyperedges=torch.tensor(np.empty(shape=(len(hyperedges), 0)))
     )
-=======
+
+
 def load_simple_configuration_graphs():
     """Generate small graphs to illustrate the discrete configuration complex."""
 
@@ -1023,7 +1010,6 @@
     )
 
     return x_data, y_data, g_data
->>>>>>> 9591c92d
 
 
 def get_Planetoid_pyg(cfg):
