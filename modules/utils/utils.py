--- conflicted
+++ resolved
@@ -153,23 +153,15 @@
             complex_dim.append(data.x.shape[0])
             features_dim.append(data.x.shape[1])
         else:
-<<<<<<< HEAD
             raise ValueError(
                 "Data object does not contain any vertices/points."
             )
-        if hasattr(data, "num_edges") and hasattr(data, "num_edge_features"):
-            complex_dim.append(data.num_edges)
-            features_dim.append(data.num_edge_features)
-        elif hasattr(data, "edge_index") and (data.edge_index is not None):
-=======
-            raise ValueError("Data object does not contain any vertices/points.")
 
         if hasattr(data, "num_edges") and data.num_edges > 0:
             complex_dim.append(data.num_edges)
             features_dim.append(data.num_edge_features)
 
         elif hasattr(data, "edge_index") and data.edge_index is not None:
->>>>>>> 12f9a1a2
             complex_dim.append(data.edge_index.shape[1])
             features_dim.append(data.edge_attr.shape[1])
 
@@ -212,11 +204,8 @@
             if (
                 hasattr(data, "edge_index")
                 and hasattr(data, "x")
-<<<<<<< HEAD
                 and (data.edge_index is not None)
-=======
                 and data.x is not None
->>>>>>> 12f9a1a2
             ):
                 connected_nodes = torch.unique(data.edge_index)
                 isolated_nodes = []
